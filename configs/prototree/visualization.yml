<<<<<<< HEAD
attribution:
  type: cubic_upsampling
  params:
    normalize: True
    single_location: True
view:
  type: bbox_to_percentile
  params:
    percentile: 0.98
=======
prototype:
  retrace:
    type: cubic_upsampling
    params:
      single_location: True
      normalize: True
  view:
    #type: crop_to_percentile
    type: bbox_to_percentile
    params:
      percentile: 0.98

test_patch:
  retrace:
    type: prp
    params:
      normalize: True
      single_location: True
  view:
    type: bbox_to_percentile
    params:
      percentile: 0.4
>>>>>>> 99b6295f
<|MERGE_RESOLUTION|>--- conflicted
+++ resolved
@@ -1,14 +1,3 @@
-<<<<<<< HEAD
-attribution:
-  type: cubic_upsampling
-  params:
-    normalize: True
-    single_location: True
-view:
-  type: bbox_to_percentile
-  params:
-    percentile: 0.98
-=======
 prototype:
   retrace:
     type: cubic_upsampling
@@ -30,5 +19,4 @@
   view:
     type: bbox_to_percentile
     params:
-      percentile: 0.4
->>>>>>> 99b6295f
+      percentile: 0.4